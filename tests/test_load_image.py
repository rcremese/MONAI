--- conflicted
+++ resolved
@@ -133,18 +133,6 @@
     "test_image.nii.gz",
     (128, 128, 3, 128),
 ]
-
-TEST_CASE_13 = [{"reader": "nibabelreader", "channel_dim": 0}, "test_image.nii.gz", (3, 128, 128, 128)]
-
-TEST_CASE_14 = [{"reader": "nibabelreader", "channel_dim": -1}, "test_image.nii.gz", (128, 128, 128, 3)]
-
-TEST_CASE_15 = [{"reader": "nibabelreader", "channel_dim": 2}, "test_image.nii.gz", (128, 128, 3, 128)]
-
-TEST_CASE_16 = [{"reader": "itkreader", "channel_dim": 0}, "test_image.nii.gz", (3, 128, 128, 128)]
-
-TEST_CASE_17 = [{"reader": "ITKReader", "channel_dim": -1}, "test_image.nii.gz", (128, 128, 128, 3)]
-
-TEST_CASE_18 = [{"reader": "ITKReader", "channel_dim": 2}, "test_image.nii.gz", (128, 128, 3, 128)]
 
 
 class TestLoadImage(unittest.TestCase):
@@ -310,13 +298,9 @@
             nib.save(nib.Nifti1Image(test_image, np.eye(4)), filename)
             result = LoadImage(**input_param)(filename)
 
-<<<<<<< HEAD
-        self.assertTupleEqual(result[0].shape, expected_shape)
-=======
         self.assertTupleEqual(
             result[0].shape, (3, 128, 128, 128) if input_param.get("ensure_channel_first", False) else expected_shape
         )
->>>>>>> 9ae183ba
         self.assertTupleEqual(tuple(result[1]["spatial_shape"]), (128, 128, 128))
         self.assertEqual(result[1]["original_channel_dim"], input_param["channel_dim"])
 
